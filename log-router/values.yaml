--- conflicted
+++ resolved
@@ -86,7 +86,6 @@
 
 prometheusEnabled: false
 
-<<<<<<< HEAD
 serviceMonitor:
     # enable support for Prometheus Operator
     enabled: false
@@ -96,6 +95,5 @@
 
     # Scrape interval. If not set, the Prometheus default scrape interval is used.
     interval: ""
-=======
-allowTagExpansion: false
->>>>>>> 6ba67bac
+    
+allowTagExpansion: false